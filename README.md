# `tf_gnns` - A Hackable GraphNets library
A library for easy construction of message-passing networks in tensorflow keras.
It is inspired largely from [DeepMind paper](https://arxiv.org/abs/1806.01261) where a library was also open-sourced [original graph_nets library](https://github.com/deepmind/graph_nets)

The `tf_gnns` library has no external dependencies except tensorflow 2.x (there is no support for tf 1.x sessions-based computation). 
It implements some alternative design constraints from `graph_nets` taking advantage of some facilities keras provides to make complex models easily and without large drops in performance.

<<<<<<< HEAD
In `tf_gnns` there are few restrictions on what may a node function, an edge function and an aggregation function. Moreover, very few sanity checks are 
performed so it's possibly easier to make a mistake if you do not know what you are doing exactly! Nevertheless, it is potentially easier to implement advanced 
=======

In `tf_gnns` there are not many restrictions on what may a node function, an edge function and an aggregation function. Moreover, very few sanity checks are 
performed so it is possibly easier to make a mistake if you do not know what you are doing exactly. Nevertheless, it is potentially easier to implement advanced 
>>>>>>> 479abd79
features while (potentially) having better supervision on what is going on if you are familiar with the functional API of `tf.keras` (hence *hackable*).

# Examples
More examples to be implemented. 

You may inspect some basic functionality on the following colab notebook:

[![Open In Colab](https://colab.research.google.com/assets/colab-badge.svg)](https://colab.research.google.com/github/mylonasc/tf_gnns/blob/main/notebooks/01_tf_gnn_basics.ipynb)

<<<<<<< HEAD
# Publications using `tf_gnns`
The library has been used so far in the following publications:

=======
## Publications using `tf_gnns`:
>>>>>>> 479abd79
\[1\][Bayesian graph neural networks for strain-based crack localization](https://arxiv.org/abs/2012.06791) 
\[2\][Remaining Useful Life Estimation Under Uncertainty with Causal GraphNets](https://arxiv.org/abs/2011.11740)
<|MERGE_RESOLUTION|>--- conflicted
+++ resolved
@@ -5,14 +5,9 @@
 The `tf_gnns` library has no external dependencies except tensorflow 2.x (there is no support for tf 1.x sessions-based computation). 
 It implements some alternative design constraints from `graph_nets` taking advantage of some facilities keras provides to make complex models easily and without large drops in performance.
 
-<<<<<<< HEAD
-In `tf_gnns` there are few restrictions on what may a node function, an edge function and an aggregation function. Moreover, very few sanity checks are 
-performed so it's possibly easier to make a mistake if you do not know what you are doing exactly! Nevertheless, it is potentially easier to implement advanced 
-=======
 
 In `tf_gnns` there are not many restrictions on what may a node function, an edge function and an aggregation function. Moreover, very few sanity checks are 
 performed so it is possibly easier to make a mistake if you do not know what you are doing exactly. Nevertheless, it is potentially easier to implement advanced 
->>>>>>> 479abd79
 features while (potentially) having better supervision on what is going on if you are familiar with the functional API of `tf.keras` (hence *hackable*).
 
 # Examples
@@ -22,12 +17,12 @@
 
 [![Open In Colab](https://colab.research.google.com/assets/colab-badge.svg)](https://colab.research.google.com/github/mylonasc/tf_gnns/blob/main/notebooks/01_tf_gnn_basics.ipynb)
 
-<<<<<<< HEAD
 # Publications using `tf_gnns`
 The library has been used so far in the following publications:
 
-=======
-## Publications using `tf_gnns`:
->>>>>>> 479abd79
 \[1\][Bayesian graph neural networks for strain-based crack localization](https://arxiv.org/abs/2012.06791) 
+
 \[2\][Remaining Useful Life Estimation Under Uncertainty with Causal GraphNets](https://arxiv.org/abs/2011.11740)
+
+
+
